--- conflicted
+++ resolved
@@ -416,16 +416,7 @@
 
   pub fn remove_writer_proxy(&mut self, writer_guid: GUID) {
     if self.matched_writers.contains_key(&writer_guid) {
-<<<<<<< HEAD
       self.matched_writers.remove(&writer_guid);
-=======
-      if let Some(writer_proxy) = self.matched_writers.remove(&writer_guid) {
-        // Clear unackable cache changes
-        self.acquire_the_topic_cache_guard().clear_starting_from(
-          writer_proxy.remote_writer_guid,
-          writer_proxy.all_ackable_before(),
-        );
-      }
       #[cfg(feature = "security")]
       if let Some(security_plugins_handle) = &self.security_plugins {
         security_plugins_handle
@@ -433,7 +424,6 @@
           .unregister_remote_writer(&self.my_guid, &writer_guid)
           .unwrap_or_else(|e| error!("{e}"));
       }
->>>>>>> 9f6f2883
       self.send_status_change(DataReaderStatus::SubscriptionMatched {
         total: CountWithChange::new(self.writer_match_count_total, 0),
         current: CountWithChange::new(self.matched_writers.len() as i32, -1),
