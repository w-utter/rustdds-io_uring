use std::{
  cmp::max,
  collections::{BTreeMap, BTreeSet, HashSet},
  ops::Bound::Included,
  rc::Rc,
  sync::{Arc, Mutex, MutexGuard},
};
use core::task::Waker;

#[allow(unused_imports)]
use log::{debug, error, info, trace, warn};
use speedy::{Endianness, Writable};
use mio_extras::{
  channel::{self as mio_channel, TrySendError},
  timer::Timer,
};
use mio_06::Token;

use crate::{
  dds::{
    ddsdata::DDSData,
    qos::{
      policy,
      policy::{History, Reliability},
      HasQoSPolicy, QosPolicies,
    },
    statusevents::{CountWithChange, DataWriterStatus, StatusChannelSender},
    with_key::datawriter::WriteOptions,
  },
  messages::submessages::submessages::AckSubmessage,
  network::udp_sender::UDPSender,
  rtps::{
    constant::{NACK_RESPONSE_DELAY, NACK_SUPPRESSION_DURATION},
    rtps_reader_proxy::RtpsReaderProxy,
    Message, MessageBuilder,
  },
  structure::{
    cache_change::CacheChange,
    dds_cache::TopicCache,
    duration::Duration,
    entity::RTPSEntity,
    guid::{EntityId, GuidPrefix, GUID},
    locator::Locator,
    sequence_number::{FragmentNumber, SequenceNumber},
    time::Timestamp,
  },
};
#[cfg(feature = "security")]
use crate::{
  rtps::Submessage,
  security::{security_plugins::SecurityPluginsHandle, SecurityResult},
};
#[cfg(not(feature = "security"))]
use crate::no_security::SecurityPluginsHandle;

#[derive(PartialEq, Eq, Clone, Copy)]
pub enum DeliveryMode {
  Unicast,
  Multicast,
}

#[derive(Clone, Copy, Debug, PartialEq, Eq)]
pub(crate) enum TimedEvent {
  Heartbeat,
  CacheCleaning,
  SendRepairData { to_reader: GUID },
  SendRepairFrags { to_reader: GUID },
}

// This is used to construct an actual Writer.
// Ingredients are sendable between threads, whereas the Writer is not.
pub(crate) struct WriterIngredients {
  pub guid: GUID,
  pub writer_command_receiver: mio_channel::Receiver<WriterCommand>,
  pub writer_command_receiver_waker: Arc<Mutex<Option<Waker>>>,
  pub topic_name: String,
  pub(crate) topic_cache_handle: Arc<Mutex<TopicCache>>, /* A handle to the topic cache in DDS
                                                          * cache */
  pub(crate) like_stateless: bool, // Usually false (see like_stateless attribute of Writer)
  pub qos_policies: QosPolicies,
  pub status_sender: StatusChannelSender<DataWriterStatus>,

  pub(crate) security_plugins: Option<SecurityPluginsHandle>,
}

impl WriterIngredients {
  /// This token is used in timed event mio::channel HeartbeatHandler ->
  /// dpEventWrapper
  pub fn alt_entity_token(&self) -> Token {
    self.guid.entity_id.as_alt_token()
  }
}

struct AckWaiter {
  wait_until: SequenceNumber,
  complete_channel: StatusChannelSender<()>,
  readers_pending: BTreeSet<GUID>,
}

impl AckWaiter {
  pub fn notify_wait_complete(&self) {
    // it is normal for the send to fail, because receiver may have timed out
    let _ = self.complete_channel.try_send(());
  }
  pub fn reader_acked_or_lost(&mut self, guid: GUID, acked_before: Option<SequenceNumber>) -> bool // true = waiting complete
  {
    match acked_before {
      None => {
        self.readers_pending.remove(&guid);
      }
      Some(acked_before) if self.wait_until < acked_before => {
        self.readers_pending.remove(&guid);
      }
      Some(_) => (),
    }

    // if the set of waiters is empty, then wait is complete
    self.readers_pending.is_empty()
  }
}

pub(crate) struct Writer {
  pub endianness: Endianness,
  pub heartbeat_message_counter: i32,
  /// Configures the mode in which the
  /// Writer operates. If
  /// pushMode==true, then the Writer
  /// will push changes to the reader. If
  /// pushMode==false, changes will
  /// only be announced via heartbeats
  /// and only be sent as response to the
  /// request of a reader
  pub push_mode: bool,
  /// Protocol tuning parameter that
  /// allows the RTPS Writer to
  /// repeatedly announce the
  /// availability of data by sending a
  /// Heartbeat Message.
  pub heartbeat_period: Option<Duration>,
  /// duration to launch cache change remove from DDSCache
  pub cache_cleaning_period: Duration,
  /// Protocol tuning parameter that
  /// allows the RTPS Writer to delay
  /// the response to a request for data
  /// from a negative acknowledgment.
  pub nack_response_delay: std::time::Duration,
  pub nackfrag_response_delay: std::time::Duration,
  pub repairfrags_continue_delay: std::time::Duration,

  /// Protocol tuning parameter that
  /// allows the RTPS Writer to ignore
  /// requests for data from negative
  /// acknowledgments that arrive ‘too
  /// soon’ after the corresponding
  /// change is sent.
  // TODO: use this
  #[allow(dead_code)]
  pub nack_suppression_duration: std::time::Duration,
  /// Internal counter used to assign
  /// increasing sequence number to
  /// each change made by the Writer
  pub last_change_sequence_number: SequenceNumber,
  /// If samples are available in the Writer, identifies the first (lowest)
  /// sequence number that is available in the Writer.
  /// If no samples are available in the Writer, identifies the lowest
  /// sequence number that is yet to be written by the Writer
  pub first_change_sequence_number: SequenceNumber,

  /// The maximum size of any
  /// SerializedPayload that may be sent by the Writer.
  /// This is used to decide when to send DATA or DATAFRAG.
  /// Supposedly "fragment size" limitations apply here, so must be <= 64k.
  /// RTPS spec v2.5 Section "8.4.14.1 Large Data"
  // Note: Writer can choose the max size at initialization, but is not allowed to change it later.
  // RTPS spec v2.5 Section 8.4.14.1.1:
  // "The fragment size must be fixed for a given Writer and is identical for all remote Readers"
  pub data_max_size_serialized: usize,

  my_guid: GUID,
  pub(crate) writer_command_receiver: mio_channel::Receiver<WriterCommand>,
  writer_command_receiver_waker: Arc<Mutex<Option<Waker>>>,
  /// The RTPS ReaderProxy class represents the information an RTPS
  /// StatefulWriter maintains on each matched RTPS Reader
  readers: BTreeMap<GUID, RtpsReaderProxy>,
  matched_readers_count_total: i32, // all matches, never decremented
  requested_incompatible_qos_count: i32, // how many times a Reader requested incompatible QoS
  // message: Option<Message>,
  udp_sender: Rc<UDPSender>,

  // By default, this writer is a StatefulWriter (see RTPS spec section 8.4.9)
  // If like_stateless is true, then the writer mimics the behavior of a Best-Effort
  // StatelessWriter. This behavior is needed only for a single built-in discovery topic of
  // Secure DDS (topic DCPSParticipantStatelessMessage).
  // The basic idea in mimicking BestEffort & Stateless is:
  //  1. Make sure no heartbeats, acknacks, or anything related to Reliable behavior is processed
  //  2. Use the RtpsReaderProxies merely as locators, do not utilize/modify their state
  // Note that unlike the Best-Effort StatelessWriter in the specification, here we don't send
  // GAP messages. But this shouldn't matter since the expected remote Reader is also BestEffort &
  // Stateless, and therefore does not process GAP messages at all.
  like_stateless: bool,

  // Writer can read/write to one topic only, and it stores a pointer to a mutex on the topic cache
  topic_cache: Arc<Mutex<TopicCache>>,
  /// Writer can only read/write to this topic DDSHistoryCache.
  my_topic_name: String,

  /// Maps this writers local sequence numbers to DDSHistoryCache instants.
  /// Useful when negative acknack is received.
  sequence_number_to_instant: BTreeMap<SequenceNumber, Timestamp>,

  /// Maps this writers local sequence numbers to DDSHistoryCache instants.
  /// Useful when datawriter dispose is received.
  // key_to_instant: HashMap<u128, Timestamp>,  // unused?

  /// Set of disposed samples.
  /// Useful when reader requires some sample with acknack.
  // TODO: Apparently, this is never updated.
  disposed_sequence_numbers: HashSet<SequenceNumber>,

  // When dataWriter sends cacheChange message with cacheKind is NotAliveDisposed
  // this is set true. If Datawriter after disposing sends new cacheChanges this flag is then
  // turned true.
  // When writer is in disposed state it needs to send StatusInfo_t (PID_STATUS_INFO) with
  // DisposedFlag pub writer_is_disposed: bool,
  /// Contains timer that needs to be set to timeout with duration of
  /// self.heartbeat_period timed_event_handler sends notification when timer
  /// is up via mio channel to poll in Dp_eventWrapper this also handles
  /// writers cache cleaning timeouts.
  pub(crate) timed_event_timer: Timer<TimedEvent>,

  qos_policies: QosPolicies,

  // Used for sending status info about messages sent
  status_sender: StatusChannelSender<DataWriterStatus>,
  // offered_deadline_status: OfferedDeadlineMissedStatus,
  ack_waiter: Option<AckWaiter>,

  security_plugins: Option<SecurityPluginsHandle>,
}
//#[derive(Clone)]
pub enum WriterCommand {
  // TODO: try to make this more private, like pub(crate)
  DDSData {
    ddsdata: DDSData,
    write_options: WriteOptions,
    sequence_number: SequenceNumber,
  },
  WaitForAcknowledgments {
    all_acked: StatusChannelSender<()>,
  },
  // ResetOfferedDeadlineMissedStatus { writer_guid: GUID },
}

impl Writer {
  pub fn new(
    i: WriterIngredients,
    udp_sender: Rc<UDPSender>,
    mut timed_event_timer: Timer<TimedEvent>,
  ) -> Self {
    // Verify that the topic cache corresponds to the topic of the Reader
    let topic_cache_name = i.topic_cache_handle.lock().unwrap().topic_name();
    if i.topic_name != topic_cache_name {
      panic!(
        "Topic name = {} and topic cache name = {} not equal when creating a Writer",
        i.topic_name, topic_cache_name
      );
    }

    // If writer should behave statelessly, only BestEffort QoS is currently
    // supported
    if i.like_stateless && i.qos_policies.is_reliable() {
      panic!("Attempted to create a stateless-like Writer with other than BestEffort reliability");
    }

    let heartbeat_period = i
      .qos_policies
      .reliability
      .and_then(|reliability| {
        if matches!(reliability, Reliability::Reliable { .. }) {
          Some(Duration::from_secs(1))
        } else {
          None
        }
      })
      .map(|hbp| {
        // What is the logic here? Which spec section?
        if let Some(policy::Liveliness::ManualByTopic { lease_duration }) =
          i.qos_policies.liveliness
        {
          let std_dur = lease_duration;
          std_dur / 3
        } else {
          hbp
        }
      });

    // TODO: Configuration value
    let cache_cleaning_period = Duration::from_secs(2 * 60);

    // Start periodic Heartbeat
    if let Some(period) = heartbeat_period {
      timed_event_timer.set_timeout(std::time::Duration::from(period), TimedEvent::Heartbeat);
    }
    // start periodic cache cleaning
    timed_event_timer.set_timeout(
      std::time::Duration::from(cache_cleaning_period),
      TimedEvent::CacheCleaning,
    );

    // TODO: call register_local_datawriter

    Self {
      endianness: Endianness::LittleEndian,
      heartbeat_message_counter: 1,
      push_mode: true,
      heartbeat_period,
      cache_cleaning_period,
      nack_response_delay: NACK_RESPONSE_DELAY, // default value from dp_event_loop
      nackfrag_response_delay: NACK_RESPONSE_DELAY, // default value from dp_event_loop
      repairfrags_continue_delay: std::time::Duration::from_millis(1),
      nack_suppression_duration: NACK_SUPPRESSION_DURATION,
      first_change_sequence_number: SequenceNumber::from(1), // first = 1, last = 0
      last_change_sequence_number: SequenceNumber::from(0),  // means we have nothing to write
      data_max_size_serialized: 1024,
      // ^^ TODO: Maybe a smarter selection would be in order.
      // We should get the minimum over all outgoing interfaces.
      my_guid: i.guid,
      writer_command_receiver: i.writer_command_receiver,
      writer_command_receiver_waker: i.writer_command_receiver_waker,
      readers: BTreeMap::new(),
      matched_readers_count_total: 0,
      requested_incompatible_qos_count: 0,
      udp_sender,
      topic_cache: i.topic_cache_handle,
      my_topic_name: i.topic_name,
      sequence_number_to_instant: BTreeMap::new(),
      disposed_sequence_numbers: HashSet::new(),
      timed_event_timer,
      like_stateless: i.like_stateless,
      qos_policies: i.qos_policies,
      status_sender: i.status_sender,
      // offered_deadline_status: OfferedDeadlineMissedStatus::new(),
      ack_waiter: None,

      security_plugins: i.security_plugins,
    }
  }

  /// To know when token represents a writer we should look entity attribute
  /// kind this entity token can be used in DataWriter -> Writer mio::channel.
  pub fn entity_token(&self) -> Token {
    self.guid().entity_id.as_token()
  }

  pub fn is_reliable(&self) -> bool {
    self.qos_policies.is_reliable()
  }

  pub fn local_readers(&self) -> Vec<EntityId> {
    let min = GUID::new_with_prefix_and_id(self.my_guid.prefix, EntityId::MIN);
    let max = GUID::new_with_prefix_and_id(self.my_guid.prefix, EntityId::MAX);

    self
      .readers
      .range((Included(min), Included(max)))
      .filter_map(|(guid, _)| {
        if guid.prefix == self.my_guid.prefix {
          Some(guid.entity_id)
        } else {
          None
        }
      })
      .collect()
  }

  // --------------------------------------------------------------
  // --------------------------------------------------------------
  // --------------------------------------------------------------

  pub fn handle_timed_event(&mut self) {
    while let Some(e) = self.timed_event_timer.poll() {
      match e {
        TimedEvent::Heartbeat => {
          self.handle_heartbeat_tick(false);
          // ^^ false = This is automatic heartbeat by timer, not manual by application
          // call.
          if let Some(period) = self.heartbeat_period {
            self
              .timed_event_timer
              .set_timeout(std::time::Duration::from(period), TimedEvent::Heartbeat);
          }
        }
        TimedEvent::CacheCleaning => {
          self.handle_cache_cleaning();
          self.timed_event_timer.set_timeout(
            std::time::Duration::from(self.cache_cleaning_period),
            TimedEvent::CacheCleaning,
          );
        }
        TimedEvent::SendRepairData {
          to_reader: reader_guid,
        } => {
          self.handle_repair_data_send(reader_guid);
          if let Some(rp) = self.lookup_reader_proxy_mut(reader_guid) {
            if rp.repair_mode {
              let delay_to_next_repair = self
                .qos_policies
                .deadline()
                .map_or_else(|| Duration::from_millis(100), |dl| dl.0)
                / 5;
              self.timed_event_timer.set_timeout(
                std::time::Duration::from(delay_to_next_repair),
                TimedEvent::SendRepairData {
                  to_reader: reader_guid,
                },
              );
            }
          }
        }
        TimedEvent::SendRepairFrags {
          to_reader: reader_guid,
        } => {
          self.handle_repair_frags_send(reader_guid);
          if let Some(rp) = self.lookup_reader_proxy_mut(reader_guid) {
            if rp.repair_frags_requested() {
              // more repair needed?
              self.timed_event_timer.set_timeout(
                self.repairfrags_continue_delay,
                TimedEvent::SendRepairFrags {
                  to_reader: reader_guid,
                },
              );
            } // if
          } // if let
        } // SendRepairFrags
      } // match
    } // while
  } // fn

  /// This is called by dp_wrapper every time cacheCleaning message is received.
  fn handle_cache_cleaning(&mut self) {
    let resource_limit = 32; // TODO: This limit should be obtained
                             // from Topic and Writer QoS. There should be some reasonable default limit
                             // in case some supplied QoS setting does not specify a larger value.
                             // In any case, there has to be some limit to avoid memory leak.

    match self.qos_policies.history {
      None => {
        self.remove_all_acked_changes_but_keep_depth(1);
      }
      Some(History::KeepAll) => {
        self.remove_all_acked_changes_but_keep_depth(resource_limit);
      }
      Some(History::KeepLast { depth: d }) => {
        self.remove_all_acked_changes_but_keep_depth(d as usize);
      }
    }
  }

  // --------------------------------------------------------------
  // --------------------------------------------------------------
  // --------------------------------------------------------------
  fn num_frags_and_frag_size(&self, payload_size: usize) -> (u32, u16) {
    let fragment_size = self.data_max_size_serialized as u32; // TODO: overflow check
    let data_size = payload_size as u32; // TODO: overflow check
                                         // Formula from RTPS spec v2.5 Section "8.3.8.3.5 Logical Interpretation"
    let num_frags = (data_size / fragment_size) + u32::from(data_size % fragment_size != 0); // rounding up
    debug!("Fragmenting {data_size} to {num_frags} x {fragment_size}");
    // TODO: Check fragment_size overflow
    (num_frags, fragment_size as u16)
  }

  // Receive new data samples from the DDS DataWriter
  pub fn process_writer_command(&mut self) {
    while let Ok(cc) = self.writer_command_receiver.try_recv() {
      match cc {
        WriterCommand::DDSData {
          ddsdata: dds_data,
          write_options,
          sequence_number,
        } => {
          // Signal that there is now space in the DataWriter to Writer queue
          {
            self
              .writer_command_receiver_waker
              .lock()
              .unwrap()
              .as_ref()
              .map(|w| w.wake_by_ref());
          }

          // Insert data to DDS / history cache
          let timestamp =
            self.insert_to_history_cache(dds_data, write_options.clone(), sequence_number);

          // If not acting stateless-like, notify reader proxies that there is a new
          // sample
          if !self.like_stateless {
            for reader in &mut self.readers.values_mut() {
              reader.notify_new_cache_change(sequence_number);

              // If the data is meant for a single reader only, set others as pending GAP for
              // this sequence number.
              if let Some(single_reader_guid) = write_options.to_single_reader() {
                if reader.remote_reader_guid != single_reader_guid {
                  reader.insert_pending_gap(sequence_number);
                }
              }
            }
          }
          self.increase_heartbeat_counter();

          if self.push_mode {
            // Send data (DATA or DATAFRAGs) and a Heartbeat
            if let Some(cc) = self.acquire_the_topic_cache_guard().get_change(&timestamp) {
              let target_reader_opt = match write_options.to_single_reader() {
                Some(guid) => self.readers.get(&guid), // Sending only to this reader
                None => None,                          // Sending to all matched readers
              };

              let send_also_heartbeat = true;
              self.send_cache_change(cc, send_also_heartbeat, target_reader_opt);
            } else {
              error!("Lost the cache change that was just added?!");
            }
          } else {
            // Send Heartbeat only.
            // Readers will ask for the DATA with ACKNACK, if they are interested.
            let final_flag = false; // false = request that readers acknowledge with ACKNACK.
            let liveliness_flag = false; // This is not a manual liveliness assertion (DDS API call), but side-effect of
            let hb_message = MessageBuilder::new()
              .heartbeat_msg(self, EntityId::UNKNOWN, final_flag, liveliness_flag)
              .add_header_and_build(self.my_guid.prefix);
            self.send_message_to_readers(
              DeliveryMode::Multicast,
              hb_message,
              &mut self.readers.values(),
            );
          }
        }

        // WriterCommand::ResetOfferedDeadlineMissedStatus { writer_guid: _, } => {
        //   self.reset_offered_deadline_missed_status();
        // }
        WriterCommand::WaitForAcknowledgments { all_acked } => {
          if self.like_stateless {
            error!(
              "Attempted to wait for acknowledgements in a stateless Writer, which currently only \
               supports BestEffort QoS. Ignoring. topic={:?}",
              self.my_topic_name
            );
            let _ = all_acked.try_send(()); // Let the poor waiter continue.
            return;
          }

          let wait_until = self.last_change_sequence_number;
          let readers_pending: BTreeSet<_> = self
            .readers
            .iter()
            .filter_map(|(guid, rp)| {
              if rp.qos().is_reliable() && rp.all_acked_before <= wait_until {
                Some(*guid)
              } else {
                None
              }
            })
            .collect();
          self.ack_waiter = if readers_pending.is_empty() {
            // all acked already: try to signal app waiting at DataWriter
            let _ = all_acked.try_send(());
            // but we ignore any failure to signal, if no-one is listening
            // since that is normal. They may have timed out and stopped waiting.
            None
          } else {
            // Someone still needs to ack. Wait for them.
            Some(AckWaiter {
              wait_until,
              complete_channel: all_acked,
              readers_pending,
            })
          };
        }
      }
    }
  }

  // Returns a boolean telling if the data had to be fragmented
  fn send_cache_change(
    &self,
    cc: &CacheChange,
    send_also_heartbeat: bool,
    target_reader_opt: Option<&RtpsReaderProxy>, /* if present, we are asked to send the cache
                                                  * change only to the target reader */
  ) -> bool {
    // First make sure that if the data is meant for a single reader only, we do not
    // accidentally send it to everyone
    if let Some(single_reader_guid) = cc.write_options.to_single_reader() {
      match target_reader_opt {
        None => {
          error!(
            "Data is meant for the single reader {single_reader_guid:?} but a proxy for this \
             reader was not provided. Not sending anything."
          );
          return false;
        }
        Some(target_reader) => {
          // Make the data is meant for the target reader
          if single_reader_guid != target_reader.remote_reader_guid {
            error!(
              "We were asked to send data meant for the reader {single_reader_guid:?} to a \
               different reader {:?}. Not gonna happen.",
              target_reader.remote_reader_guid
            );
            return false;
          }
        }
      }
    }

    // All the messages are pushed to a vector first before sending them.
    // If this hinders performance when many datafrag messages need to be
    // sent, optimize.
    let mut messages_to_send: Vec<Message> = vec![];

    // The EntityId of the destination
    let reader_entity_id =
      target_reader_opt.map_or(EntityId::UNKNOWN, |p| p.remote_reader_guid.entity_id);

    let data_size = cc.data_value.payload_size();
    let fragmentation_needed = data_size > self.data_max_size_serialized;

    if !fragmentation_needed {
      // We can send DATA
      let mut message_builder = MessageBuilder::new();

      // If DataWriter sent us a source timestamp, then add that.
      // Timestamp has to go before Data to have effect on Data.
      if let Some(src_ts) = cc.write_options.source_timestamp() {
        message_builder = message_builder.ts_msg(self.endianness, Some(src_ts));
      }

      if let Some(reader) = target_reader_opt {
        // Add info_destination
        message_builder =
          message_builder.dst_submessage(self.endianness, reader.remote_reader_guid.prefix);

        // If the reader is pending GAPs on any sequence numbers, add a GAP
        if !reader.get_pending_gap().is_empty() {
          message_builder = message_builder.gap_msg(
            reader.get_pending_gap(),
            self.entity_id(),
            self.endianness,
            reader.remote_reader_guid,
          );
        }
      }

      // Add the DATA submessage
      message_builder = message_builder.data_msg(
        cc,
        reader_entity_id,
        self.my_guid, // writer
        self.endianness,
        self.security_plugins.as_ref(),
      );

      // Add HEARTBEAT if needed
      if send_also_heartbeat && !self.like_stateless {
        let final_flag = false; // false = request that readers acknowledge with ACKNACK.
        let liveliness_flag = false; // This is not a manual liveliness assertion (DDS API call), but side-effect of
                                     // writing new data.
        message_builder =
          message_builder.heartbeat_msg(self, reader_entity_id, final_flag, liveliness_flag);
      }

      let data_message = message_builder.add_header_and_build(self.my_guid.prefix);

      messages_to_send.push(data_message);
    } else {
      // fragmentation_needed: We need to send DATAFRAGs

      // If sending to a single reader, add a GAP message with pending gaps if any
      if let Some(reader) = target_reader_opt {
        if !reader.get_pending_gap().is_empty() {
          let gap_msg = MessageBuilder::new()
            .dst_submessage(self.endianness, reader.remote_reader_guid.prefix)
            .gap_msg(
              reader.get_pending_gap(),
              self.entity_id(),
              self.endianness,
              reader.remote_reader_guid,
            )
            .add_header_and_build(self.my_guid.prefix);
          messages_to_send.push(gap_msg);
        }
      }

      let (num_frags, fragment_size) = self.num_frags_and_frag_size(data_size);

      for frag_num in
        FragmentNumber::range_inclusive(FragmentNumber::new(1), FragmentNumber::new(num_frags))
      {
        let mut message_builder = MessageBuilder::new(); // fresh builder

        if let Some(src_ts) = cc.write_options.source_timestamp() {
          // Add timestamp
          message_builder = message_builder.ts_msg(self.endianness, Some(src_ts));
        }

        if let Some(reader) = target_reader_opt {
          // Add info_destination
          message_builder =
            message_builder.dst_submessage(self.endianness, reader.remote_reader_guid.prefix);
        }

        message_builder = message_builder.data_frag_msg(
          cc,
          reader_entity_id, // reader
          self.my_guid,     // writer
          frag_num,
          fragment_size,
          data_size.try_into().unwrap(),
          self.endianness,
          self.security_plugins.as_ref(),
        );

        let datafrag_msg = message_builder.add_header_and_build(self.my_guid.prefix);
        messages_to_send.push(datafrag_msg);
      } // end for

      // Add HEARTBEAT message if needed
      if send_also_heartbeat && !self.like_stateless {
        let final_flag = false; // false = request that readers acknowledge with ACKNACK.
        let liveliness_flag = false; // This is not a manual liveliness assertion (DDS API call), but side-effect of
                                     // writing new data.
        let hb_msg = MessageBuilder::new()
          .heartbeat_msg(self, reader_entity_id, final_flag, liveliness_flag)
          .add_header_and_build(self.my_guid.prefix);
        messages_to_send.push(hb_msg);
      }
    }

    // Send the messages, either to all readers or just one
    for msg in messages_to_send {
      match target_reader_opt {
        None => {
          // To all
          self.send_message_to_readers(DeliveryMode::Multicast, msg, &mut self.readers.values());
        }
        Some(reader_proxy) => {
          // To one
          self.send_message_to_readers(
            DeliveryMode::Unicast,
            msg,
            &mut std::iter::once(reader_proxy),
          );
        }
      }
    }

    // The return value tells if the data had to be fragmented
    fragmentation_needed
  }

  fn insert_to_history_cache(
    &mut self,
    data: DDSData,
    write_options: WriteOptions,
    sequence_number: SequenceNumber,
  ) -> Timestamp {
    // first increasing last SequenceNumber
    let new_sequence_number = sequence_number;
    self.last_change_sequence_number = new_sequence_number;

    // setting first change sequence number according to our qos (not offering more
    // than our QOS says)
    self.first_change_sequence_number = match self.qos().history {
      None => self.last_change_sequence_number, // default: depth = 1

      Some(History::KeepAll) =>
      // Now that we have a change, is must be at least one
      {
        max(self.first_change_sequence_number, SequenceNumber::from(1))
      }

      Some(History::KeepLast { depth }) => max(
        self.last_change_sequence_number - SequenceNumber::from(i64::from(depth - 1)),
        SequenceNumber::from(1),
      ),
    };
    assert!(self.first_change_sequence_number > SequenceNumber::zero());
    assert!(self.last_change_sequence_number > SequenceNumber::zero());

    // create new CacheChange from DDSData
    let new_cache_change = CacheChange::new(self.guid(), new_sequence_number, write_options, data);

    // Insert to topic cache
    // timestamp taken here is used as a unique(!) key in the DDSCache.
    let timestamp = Timestamp::now();
    self
      .acquire_the_topic_cache_guard()
      .add_change(&timestamp, new_cache_change);

    // keeping table of instant sequence number pairs
    self
      .sequence_number_to_instant
      .insert(new_sequence_number, timestamp);

    timestamp
  }

  // --------------------------------------------------------------
  // --------------------------------------------------------------
  // --------------------------------------------------------------

  /// This is called periodically.
  pub fn handle_heartbeat_tick(&mut self, is_manual_assertion: bool) {
    if self.like_stateless {
      info!(
        "Ignoring handling heartbeat tick in a stateless-like Writer, since it currently supports \
         only BestEffort QoS. topic={:?}",
        self.my_topic_name
      );
      return;
    }
    // Reliable Stateful Writer (that tracks Readers by ReaderProxy) will not set
    // the final flag.
    let final_flag = false;
    let liveliness_flag = is_manual_assertion; // RTPS spec "8.3.7.5 Heartbeat"

    trace!(
      "heartbeat tick in topic {:?} have {} readers",
      self.topic_name(),
      self.readers.len()
    );

    self.increase_heartbeat_counter();
    // TODO: This produces same heartbeat count for all messages sent, but
    // then again, they represent the same writer status.

    if self
      .readers
      .values()
      .all(|rp| self.last_change_sequence_number < rp.all_acked_before)
    {
      trace!("heartbeat tick: all readers have all available data.");
    } else {
      let hb_message = MessageBuilder::new()
        .ts_msg(self.endianness, Some(Timestamp::now()))
        .heartbeat_msg(self, EntityId::UNKNOWN, final_flag, liveliness_flag)
        .add_header_and_build(self.my_guid.prefix);

      debug!(
        "Writer {:?} topic={:} HEARTBEAT {:?}",
        self.guid().entity_id,
        self.topic_name(),
        hb_message
      );

      // In the volatile key exchange topic we cannot send to multiple readers by any
      // means, so we handle that separately.
      if self.entity_id() == EntityId::P2P_BUILTIN_PARTICIPANT_VOLATILE_SECURE_WRITER {
        for rp in self.readers.values() {
          if self.last_change_sequence_number < rp.all_acked_before {
            // Everything we have has been acknowledged already. Do nothing.
          } else {
            self.send_message_to_readers(
              DeliveryMode::Unicast,
              hb_message.clone(),
              &mut std::iter::once(rp),
            );
          }
        }
      } else {
        // Normal case
        self.send_message_to_readers(
          DeliveryMode::Multicast,
          hb_message,
          &mut self.readers.values(),
        );
      }
    }
  }

  /// When receiving an ACKNACK Message indicating a Reader is missing some data
  /// samples, the Writer must respond by either sending the missing data
  /// samples, sending a GAP message when the sample is not relevant, or
  /// sending a HEARTBEAT message when the sample is no longer available
  pub fn handle_ack_nack(
    &mut self,
    reader_guid_prefix: GuidPrefix,
    ack_submessage: &AckSubmessage,
  ) {
    // sanity check
    if !self.is_reliable() || self.like_stateless {
      // Stateless-like Writer currently supports only BestEffort QoS, so ignore
      // acknack also for it
      warn!(
        "Writer {:x?} is best effort or stateless-like! It should not handle acknack messages!",
        self.entity_id()
      );
      return;
    }

    match ack_submessage {
      AckSubmessage::AckNack(ref an) => {
        // Update the ReaderProxy
        let last_seq = self.last_change_sequence_number; // to avoid borrow problems

        // sanity check requested sequence numbers
        match an.reader_sn_state.iter().next().map(i64::from) {
          Some(0) => warn!("Request for SN zero! : {:?}", an),
          Some(_) | None => (), // ok
        }
        let my_topic = self.my_topic_name.clone(); // for debugging
        let reader_guid = GUID::new(reader_guid_prefix, an.reader_id);
        self.update_ack_waiters(reader_guid, Some(an.reader_sn_state.base()));

        if let Some(reader_proxy) = self.lookup_reader_proxy_mut(reader_guid) {
          // Mark requested SNs as "unsent changes"
          reader_proxy.handle_ack_nack(ack_submessage, last_seq);

          let reader_guid = reader_proxy.remote_reader_guid; // copy to avoid double mut borrow
                                                             // Sanity Check: if the reader asked for something we did not even advertise
                                                             // yet. TODO: This
                                                             // checks the stored unset_changes, not presently received ACKNACK.
          if let Some(high) = reader_proxy.unsent_changes_iter().next_back() {
            if high > last_seq {
              warn!(
                "ReaderProxy {:?} thinks we need to send {:?} but I have only up to {:?}",
                reader_proxy.remote_reader_guid,
                reader_proxy.unsent_changes_debug(),
                last_seq
              );
            }
          }
          // Sanity Check
          if an.reader_sn_state.base() > last_seq + SequenceNumber::from(1i64) {
            // more sanity
            warn!(
              "ACKNACK from {:?} acks {:?}, but I have only up to {:?} count={:?} topic={:?}",
              reader_proxy.remote_reader_guid, an.reader_sn_state, last_seq, an.count, my_topic
            );
          }
          if let Some(max_req_sn) = an.reader_sn_state.iter().next_back() {
            // sanity check
            if max_req_sn > last_seq {
              warn!(
                "ACKNACK from {:?} requests {:?} but I have only up to {:?}",
                reader_proxy.remote_reader_guid,
                an.reader_sn_state.iter().collect::<Vec<SequenceNumber>>(),
                last_seq
              );
            }
          }

          // if we cannot send more data, we are done.
          // This is to prevent empty "repair data" messages from being sent.
          if reader_proxy.all_acked_before > last_seq {
            reader_proxy.repair_mode = false;
          } else {
            reader_proxy.repair_mode = true; // TODO: Is this correct? Do we need to repair immediately?
                                             // set repair timer to fire
            self.timed_event_timer.set_timeout(
              self.nack_response_delay,
              TimedEvent::SendRepairData {
                to_reader: reader_guid,
              },
            );
          }
        } // if have reader_proxy

        // See if we need to respond by GAP message
        if let Some(reader_proxy) = self.readers.get(&reader_guid) {
          if !reader_proxy.get_pending_gap().is_empty() {
            let gap_message = MessageBuilder::new()
              .gap_msg(
                reader_proxy.get_pending_gap(),
                self.my_guid.entity_id,
                self.endianness,
                reader_guid,
              )
              .add_header_and_build(self.my_guid.prefix);
            self.send_message_to_readers(
              DeliveryMode::Unicast,
              gap_message,
              &mut std::iter::once(reader_proxy),
            );
          }
        }
      } // AckNack
      AckSubmessage::NackFrag(ref nackfrag) => {
        // NackFrag is negative acknowledgement only, i.e. requesting missing fragments.

        let reader_guid = GUID::new(reader_guid_prefix, nackfrag.reader_id);
        if let Some(reader_proxy) = self.lookup_reader_proxy_mut(reader_guid) {
          reader_proxy.mark_frags_requested(nackfrag.writer_sn, &nackfrag.fragment_number_state);
        }
        self.timed_event_timer.set_timeout(
          self.nackfrag_response_delay,
          TimedEvent::SendRepairFrags {
            to_reader: reader_guid,
          },
        );
      }
    }
  }

  fn update_ack_waiters(&mut self, guid: GUID, acked_before: Option<SequenceNumber>) {
    let completed = self
      .ack_waiter
      .as_mut()
      .map_or(false, |aw| aw.reader_acked_or_lost(guid, acked_before));
    if completed {
      self
        .ack_waiter
        .as_ref()
        .map(AckWaiter::notify_wait_complete);
      self.ack_waiter = None;
    }
  }

  // Send out missing data

  fn handle_repair_data_send(&mut self, to_reader: GUID) {
    if self.like_stateless {
      warn!(
        "Not sending repair data in a stateless-like Writer, since it currently supports only \
         BestEffort behavior. topic={:?}",
        self.my_topic_name
      );
      return;
    }
    // Note: here we remove the reader from our reader map temporarily.
    // Then we can mutate both the reader and other fields in self.
    // Doing a .get_mut() on the reader map would make self immutable.
    if let Some(mut reader_proxy) = self.readers.remove(&to_reader) {
      // We use a worker function to ensure that afterwards we can insert the
      // reader_proxy back. This technique ensures that all return paths lead to
      // re-insertion.
      self.handle_repair_data_send_worker(&mut reader_proxy);
      // insert reader back
      if let Some(rp) = self
        .readers
        .insert(reader_proxy.remote_reader_guid, reader_proxy)
      {
        error!("Reader proxy was duplicated somehow??? {:?}", rp);
      }
    }
  }

  fn handle_repair_frags_send(&mut self, to_reader: GUID) {
    if self.like_stateless {
      warn!(
        "Not sending repair frags in a stateless-like Writer, since it currently supports only \
         BestEffort behavior. topic={:?}",
        self.my_topic_name
      );
      return;
    }

    // see similar function above
    if let Some(mut reader_proxy) = self.readers.remove(&to_reader) {
      self.handle_repair_frags_send_worker(&mut reader_proxy);
      if let Some(rp) = self
        .readers
        .insert(reader_proxy.remote_reader_guid, reader_proxy)
      {
        // this is an internal logic error, or maybe out of memory
        error!("Reader proxy was duplicated somehow??? (frags) {:?}", rp);
      }
    }
  }

  fn handle_repair_data_send_worker(&mut self, reader_proxy: &mut RtpsReaderProxy) {
    // Note: The reader_proxy is now removed from readers map
    let reader_guid = reader_proxy.remote_reader_guid;
<<<<<<< HEAD
    let mut partial_message =
      MessageBuilder::new().dst_submessage(self.endianness, reader_guid.prefix);
=======

>>>>>>> 9f6f2883
    debug!(
      "Repair data send to {reader_guid:?} due to ACKNACK. ReaderProxy Unsent changes: {:?}",
      reader_proxy.unsent_changes_debug()
    );

    if let Some(unsent_sn) = reader_proxy.first_unsent_change() {
      // There are unsent changes.
<<<<<<< HEAD
      if let Some(timestamp) = self.sequence_number_to_instant(unsent_sn) {
        // Try to find the cache change from topic cache
        if let Some(cache_change) = self.acquire_the_topic_cache_guard().get_change(&timestamp) {
          // CacheChange found, check if we can send it in one piece (i.e. DATA)
          if cache_change.data_value.payload_size() <= self.data_max_size_serialized {
            // if there was a source timestamp, add that
            let ts = cache_change.write_options.source_timestamp();
            partial_message = if ts.is_some() {
              partial_message.ts_msg(self.endianness, ts)
            } else {
              partial_message
            };
            // construct DATA submessage
            partial_message = partial_message.data_msg(
              cache_change,
              reader_guid.entity_id, // reader
              self.my_guid,          // writer
              self.endianness,
              self.security_plugins.as_ref(),
            );
            // TODO: Here we are cloning the entire payload. We need to rewrite
            // the transmit path to avoid copying.
            sending_data = true;
          } else {
            // Large data: arrange DATAFRAGs to be sent
=======
      let mut no_longer_relevant: BTreeSet<SequenceNumber> = BTreeSet::new();

      // If we have set the reader as pending GAP for the unsent sequence number,
      // just send a GAP message
      let pending_gaps = reader_proxy.get_pending_gap();
      if pending_gaps.contains(&unsent_sn) {
        no_longer_relevant.extend(pending_gaps);
      } else {
        // Reader not pending gap on unsent_sn. Get the cache change from topic cache
        let topic_cache = self.acquire_the_topic_cache_guard();
        if let Some(cc) = self
          .sequence_number_to_instant(unsent_sn)
          .and_then(|ts| topic_cache.get_change(&ts))
        {
          // The cache change was found. Send it to the reader
          let data_was_fragmented = self.send_cache_change(cc, false, Some(reader_proxy));

          if data_was_fragmented {
            // Mark the reader as having requested all frags
>>>>>>> 9f6f2883
            let (num_frags, _frag_size) =
              self.num_frags_and_frag_size(cc.data_value.payload_size());
            reader_proxy.mark_all_frags_requested(unsent_sn, num_frags);

            // Set a timer to send repair frags if needed
            std::mem::drop(topic_cache); // For borrow checker
            self.timed_event_timer.set_timeout(
              self.repairfrags_continue_delay,
              TimedEvent::SendRepairFrags {
                to_reader: reader_guid,
              },
            );
          }
        } else {
          // Did not find a cache change for the sequence number
          no_longer_relevant.insert(unsent_sn);
          // Try to find a reason why and log about it
          if unsent_sn < self.first_change_sequence_number {
            debug!(
              "Reader {:?} requested too old data {:?}. I have only from {:?}. Topic {:?}",
              &reader_proxy, unsent_sn, self.first_change_sequence_number, &self.my_topic_name
            );
          } else if self.disposed_sequence_numbers.contains(&unsent_sn) {
            debug!(
              "Reader {:?} requested disposed {:?}. Topic {:?}",
              &reader_proxy, unsent_sn, &self.my_topic_name
            );
          } else {
            // we are running out of excuses
            error!(
              "handle ack_nack writer {:?} seq.number {:?} missing from instant map",
              self.my_guid, unsent_sn
            );
          }
        }
      }

      // Send a GAP if we marked a sequence number as no longer relevant
      if !no_longer_relevant.is_empty() {
        let gap_msg = MessageBuilder::new()
          .dst_submessage(self.endianness, reader_guid.prefix)
          .gap_msg(
            &no_longer_relevant,
            self.entity_id(),
            self.endianness,
            reader_guid,
          )
          .add_header_and_build(self.my_guid.prefix);
        self.send_message_to_readers(
          DeliveryMode::Unicast,
          gap_msg,
          &mut std::iter::once(&*reader_proxy),
        );
      }

      // Data or GAP was sent => remove from unsent list.
      reader_proxy.mark_change_sent(unsent_sn);
    } else {
      // Unsent list is empty. Switch off repair mode.
      reader_proxy.repair_mode = false;
    }
  } // fn

  fn handle_repair_frags_send_worker(
    &mut self,
    reader_proxy: &mut RtpsReaderProxy, /* This is mutable proxy temporarily detached from the
                                         * set of reader proxies */
  ) {
    // Decide the (max) number of frags to be sent
    let max_send_count = 8;

    let reader_guid = reader_proxy.remote_reader_guid;

    // Get (an iterator to) frags requested but not yet sent
    // reader_proxy.
    // Iterate over frags to be sent
    for (seq_num, frag_num) in reader_proxy.frags_requested_iterator().take(max_send_count) {
      // Sanity check request
      // ^^^ TODO

      if let Some(timestamp) = self.sequence_number_to_instant(seq_num) {
        // Try to find the cache change from topic cache
        if let Some(cache_change) = self.acquire_the_topic_cache_guard().get_change(&timestamp) {
          // If the data is meant for a single reader only, make sure it is the one we're
          // about to send frags to.
          if let Some(single_reader_guid) = cache_change.write_options.to_single_reader() {
            if single_reader_guid != reader_guid {
              error!(
                "We were asked to send datafrags meant for the reader {single_reader_guid:?} to a \
                 different reader {reader_guid:?}. Not gonna happen."
              );
              return;
            }
          }

          // Generate datafrag message
          let mut message_builder = MessageBuilder::new();
          if let Some(src_ts) = cache_change.write_options.source_timestamp() {
            message_builder = message_builder.ts_msg(self.endianness, Some(src_ts));
          }

          let fragment_size: u32 = self.data_max_size_serialized as u32; // TODO: overflow check
          let data_size: u32 = cache_change.data_value.payload_size() as u32; // TODO: overflow check

          message_builder = message_builder.data_frag_msg(
            cache_change,
            reader_guid.entity_id, // reader
            self.my_guid,          // writer
            frag_num,
            fragment_size as u16, // TODO: overflow check
            data_size,
            self.endianness,
            self.security_plugins.as_ref(),
          );

          // TODO: some sort of queuing is needed
          self.send_message_to_readers(
            DeliveryMode::Unicast,
            message_builder.add_header_and_build(self.my_guid.prefix),
            &mut std::iter::once(&*reader_proxy),
          );
        } else {
          error!(
            "handle_repair_frags_send_worker: {:?} missing from DDSCache. topic={:?}",
            seq_num, self.my_topic_name
          );
          // TODO: Should we send a GAP message then?
        }
      } else {
        error!(
          "handle_repair_frags_send_worker: {:?} missing from instant map. topic={:?}",
          seq_num, self.my_topic_name
        );
      }

      reader_proxy.mark_frag_sent(seq_num, &frag_num);
    } // for
  } // fn

  /// Removes permanently cacheChanges from DDSCache.
  /// CacheChanges can be safely removed only if they are acked by all readers.
  /// (Reliable) Depth is QoS policy History depth.
  /// Returns SequenceNumbers of removed CacheChanges
  /// This is called repeatedly by handle_cache_cleaning action.
  fn remove_all_acked_changes_but_keep_depth(&mut self, depth: usize) {
    let first_keeper = if !self.like_stateless {
      // Regular stateful writer behavior
      // All readers have acked up to this point (SequenceNumber)
      let acked_by_all_readers = self
        .readers
        .values()
        .map(RtpsReaderProxy::acked_up_to_before)
        .min()
        .unwrap_or_else(SequenceNumber::zero);
      // If all readers have acked all up to before 5, and depth is 5, we need
      // to keep samples 0..4, i.e. from acked_up_to_before - depth .
      max(
        acked_by_all_readers - SequenceNumber::from(depth),
        self.first_change_sequence_number,
      )
    } else {
      // Stateless-like writer currently supports only BestEffort behavior, so here we
      // make it explicit that it does not care about acked sequence numbers
      self.first_change_sequence_number
    };

    // We notify the topic cache that it can release older samples
    // as far as this Writer is concerned.
    if let Some(&keep_instant) = self.sequence_number_to_instant.get(&first_keeper) {
      self
        .acquire_the_topic_cache_guard()
        .remove_changes_before(keep_instant);
    } else {
      // if we end up with SequenceNumber(1), it may be due to "max()" above,
      // and may mean that no messages have ever been received, so it is
      // normal that we did not find anything.
      if first_keeper > SequenceNumber::new(1) {
        warn!(
          "DDCache garbage collect: {:?} missing from instant map",
          first_keeper
        );
      } else {
        debug!(
          "DDCache garbage collect: {:?} missing from instant map. But it is normal for number 1.",
          first_keeper
        );
      }
    }
    self.first_change_sequence_number = first_keeper;
    self.sequence_number_to_instant = self.sequence_number_to_instant.split_off(&first_keeper);
  }

  fn increase_heartbeat_counter(&mut self) {
    self.heartbeat_message_counter += 1;
  }

  #[cfg(feature = "security")]
  fn security_encode(
    &self,
    message: Message,
    readers: &[&RtpsReaderProxy],
  ) -> SecurityResult<Message> {
    // If we have security plugins, use them, otherwise pass through
    if let Some(security_plugins_handle) = &self.security_plugins {
      // Get the source and destination GUIDs
      let source_guid = self.guid();
      let destination_guid_list: Vec<GUID> = readers
        .iter()
        .map(|reader_proxy| reader_proxy.remote_reader_guid)
        .collect();
      // Destructure
      let Message {
        header,
        submessages,
      } = message;

      // Encode submessages
      SecurityResult::<Vec<Vec<Submessage>>>::from_iter(submessages.iter().map(|submessage| {
        security_plugins_handle
          .get_plugins()
          .encode_datawriter_submessage(submessage.clone(), &source_guid, &destination_guid_list)
          // Convert each encoding output to a Vec of 1 or 3 submessages
          .map(Vec::from)
      }))
      // Flatten and convert back to Message
      .map(|encoded_submessages| Message {
        header,
        submessages: encoded_submessages.concat(),
      })
      // Encode message
      .and_then(|message| {
        // Convert GUIDs to GuidPrefixes
        let source_guid_prefix = source_guid.prefix;
        let destination_guid_prefix_list: Vec<GuidPrefix> = destination_guid_list
          .iter()
          .map(|guid| guid.prefix)
          .collect();
        // Encode message
        security_plugins_handle.get_plugins().encode_message(
          message,
          &source_guid_prefix,
          &destination_guid_prefix_list,
        )
      })
    } else {
      Ok(message)
    }
  }

  fn send_message_to_readers(
    &self,
    preferred_mode: DeliveryMode,
    message: Message,
    readers: &mut dyn Iterator<Item = &RtpsReaderProxy>,
  ) {
    // TODO: This is a stupid transmit algorithm. We should compute a preferred
    // unicast and multicast locators for each reader only on every reader update,
    // and not find it dynamically on every message.

    let readers = readers.collect::<Vec<_>>(); // clone iterator

    #[cfg(feature = "security")]
    let encoded = self.security_encode(message, &readers);
    #[cfg(not(feature = "security"))]
    let encoded: Result<Message, ()> = Ok(message);

    match encoded {
      Ok(message) => {
        let buffer = message.write_to_vec_with_ctx(self.endianness).unwrap();
        let mut already_sent_to = BTreeSet::new();

        macro_rules! send_unless_sent_and_mark {
          ($locs:expr) => {
            for loc in $locs.iter() {
              if already_sent_to.contains(loc) {
                trace!("Already sent to {:?}", loc);
              } else {
                self.udp_sender.send_to_locator(&buffer, loc);
                already_sent_to.insert(loc.clone());
              }
            }
          };
        }

        for reader in readers {
          match (
            preferred_mode,
            reader
              .unicast_locator_list
              .iter()
              .find(|l| Locator::is_udp(l)),
            reader
              .multicast_locator_list
              .iter()
              .find(|l| Locator::is_udp(l)),
          ) {
            (DeliveryMode::Multicast, _, Some(_mc_locator)) => {
              send_unless_sent_and_mark!(reader.multicast_locator_list);
            }
            (DeliveryMode::Unicast, Some(_uc_locator), _) => {
              send_unless_sent_and_mark!(reader.unicast_locator_list)
            }
            (_delivery_mode, _, Some(_mc_locator)) => {
              send_unless_sent_and_mark!(reader.multicast_locator_list);
            }
            (_delivery_mode, Some(_uc_locator), _) => {
              send_unless_sent_and_mark!(reader.unicast_locator_list)
            }
            (_delivery_mode, None, None) => {
              warn!("send_message_to_readers: No locators for {:?}", reader);
            }
          } // match
        }
      }
      Err(e) => error!("Failed to send message to readers. Encoding failed: {e:?}"),
    }
  }

  // Send status to DataWriter or however is listening
  fn send_status(&self, status: DataWriterStatus) {
    self
      .status_sender
      .try_send(status)
      .unwrap_or_else(|e| match e {
        TrySendError::Full(_) => (), // This is normal in case there is no receiver
        TrySendError::Disconnected(_) => {
          debug!("send_status - status receiver is disconnected");
        }
        TrySendError::Io(e) => {
          warn!("send_status - io error {e:?}");
        }
      });
  }

  pub fn update_reader_proxy(
    &mut self,
    reader_proxy: &RtpsReaderProxy,
    requested_qos: &QosPolicies,
  ) {
    debug!("update_reader_proxy topic={:?}", self.my_topic_name);
    match self.qos_policies.compliance_failure_wrt(requested_qos) {
      // matched QoS
      None => {
        let change = self.matched_reader_update(reader_proxy);
        if change > 0 {
          self.matched_readers_count_total += change;
          self.send_status(DataWriterStatus::PublicationMatched {
            total: CountWithChange::new(self.matched_readers_count_total, change),
            current: CountWithChange::new(self.readers.len() as i32, change),
          });
          // If we're reliable, should we send out a heartbeat so that new reader can
          // catch up?
          info!(
            "Matched new remote reader on topic={:?} reader={:?}",
            self.topic_name(),
            &reader_proxy.remote_reader_guid
          );
          debug!("Reader details: {:?}", &reader_proxy);
        }
      }
      Some(bad_policy_id) => {
        // QoS not compliant :(
        warn!(
          "update_reader_proxy - QoS mismatch {:?} topic={:?}",
          bad_policy_id,
          self.topic_name()
        );
        info!(
          "Reader QoS={:?} Writer QoS={:?}",
          requested_qos, self.qos_policies
        );

        self.requested_incompatible_qos_count += 1;
        self.send_status(DataWriterStatus::OfferedIncompatibleQos {
          count: CountWithChange::new(self.requested_incompatible_qos_count, 1),
          last_policy_id: bad_policy_id,
          policies: Vec::new(), // TODO: implement this
        });
      }
    } // match
  }

  // Update the given reader proxy. Preserve data we are tracking.
  // return 0 if the reader already existed
  // return 1 if it was new ( = count of added reader proxies)
  fn matched_reader_update(&mut self, updated_reader_proxy: &RtpsReaderProxy) -> i32 {
    let mut new = 0;
    let is_volatile = self.qos().is_volatile(); // Get this in advance to work with the borrow checker
    self
      .readers
      .entry(updated_reader_proxy.remote_reader_guid)
      .and_modify(|rp| rp.update(updated_reader_proxy))
      .or_insert_with(|| {
        new = 1;
        let mut new_proxy = updated_reader_proxy.clone();
        if is_volatile {
          // With Durabilty::Volatile QoS we won't send the sequence numbers which existed
          // before matching with this reader. Therefore we set the reader as pending GAP
          // for all existing sequence numbers
          new_proxy.set_pending_gap_up_to(self.last_change_sequence_number);
        }
        new_proxy
      });
    new
  }

  fn matched_reader_remove(&mut self, guid: GUID) -> Option<RtpsReaderProxy> {
    let removed = self.readers.remove(&guid);
    if let Some(ref removed_reader) = removed {
      info!(
        "Removed reader proxy. topic={:?} reader={:?}",
        self.topic_name(),
        removed_reader.remote_reader_guid,
      );
      debug!("Removed reader proxy details: {:?}", removed_reader);
    }
    #[cfg(feature = "security")]
    if let Some(security_plugins_handle) = &self.security_plugins {
      security_plugins_handle
        .get_plugins()
        .unregister_remote_reader(&self.my_guid, &guid)
        .unwrap_or_else(|e| error!("{e}"));
    }
    removed
  }

  pub fn reader_lost(&mut self, guid: GUID) {
    if self.readers.contains_key(&guid) {
      info!(
        "reader_lost topic={:?} reader={:?}",
        self.topic_name(),
        &guid
      );
      self.matched_reader_remove(guid);
      // self.matched_readers_count_total -= 1; // this never decreases
      self.send_status(DataWriterStatus::PublicationMatched {
        total: CountWithChange::new(self.matched_readers_count_total, 0),
        current: CountWithChange::new(self.readers.len() as i32, -1),
      });
    }
    // also remember to remove reader from ack_waiter
    self.update_ack_waiters(guid, None);
  }

  // Entire remote participant was lost.
  // Remove all remote readers belonging to it.
  pub fn participant_lost(&mut self, guid_prefix: GuidPrefix) {
    let lost_readers: Vec<GUID> = self
      .readers
      .range(guid_prefix.range())
      .map(|(g, _)| *g)
      .collect();
    for reader in lost_readers {
      self.reader_lost(reader);
    }
  }

  fn lookup_reader_proxy_mut(&mut self, guid: GUID) -> Option<&mut RtpsReaderProxy> {
    self.readers.get_mut(&guid)
  }

  pub fn sequence_number_to_instant(&self, sequence_number: SequenceNumber) -> Option<Timestamp> {
    self
      .sequence_number_to_instant
      .get(&sequence_number)
      .copied()
  }

  pub fn topic_name(&self) -> &String {
    &self.my_topic_name
  }

  fn acquire_the_topic_cache_guard(&self) -> MutexGuard<TopicCache> {
    self.topic_cache.lock().unwrap_or_else(|e| {
      panic!(
        "The topic cache of topic {} is poisoned. Error: {}",
        &self.my_topic_name, e
      )
    })
  }

  // TODO
  // This is placeholder for not-yet-implemented feature.
  //
  // pub fn reset_offered_deadline_missed_status(&mut self) {
  //   self.offered_deadline_status.reset_change();
  // }
}

impl RTPSEntity for Writer {
  fn guid(&self) -> GUID {
    self.my_guid
  }
}

impl HasQoSPolicy for Writer {
  fn qos(&self) -> QosPolicies {
    self.qos_policies.clone()
  }
}

// -------------------------------------------------------------------------------------
// -------------------------------------------------------------------------------------
// -------------------------------------------------------------------------------------

#[cfg(test)]
mod tests {
  use std::thread;

  use byteorder::LittleEndian;
  use log::info;

  use crate::{
    dds::{
      participant::DomainParticipant, qos::QosPolicies, topic::TopicKind,
      with_key::datawriter::DataWriter,
    },
    serialization::cdr_serializer::CDRSerializerAdapter,
    test::random_data::*,
  };

  #[test]
  fn test_writer_receives_datawriter_cache_change_notifications() {
    let domain_participant = DomainParticipant::new(0).expect("Failed to create participant");
    let qos = QosPolicies::qos_none();
    let _default_dw_qos = QosPolicies::qos_none();

    let publisher = domain_participant
      .create_publisher(&qos)
      .expect("Failed to create publisher");
    let topic = domain_participant
      .create_topic(
        "Aasii".to_string(),
        "Huh?".to_string(),
        &qos,
        TopicKind::WithKey,
      )
      .expect("Failed to create topic");
    let data_writer: DataWriter<RandomData, CDRSerializerAdapter<RandomData, LittleEndian>> =
      publisher
        .create_datawriter(&topic, None)
        .expect("Failed to create datawriter");

    let data = RandomData {
      a: 4,
      b: "Fobar".to_string(),
    };

    let data2 = RandomData {
      a: 2,
      b: "Fobar".to_string(),
    };

    let data3 = RandomData {
      a: 3,
      b: "Fobar".to_string(),
    };

    let write_result = data_writer.write(data, None);
    info!("writerResult:  {:?}", write_result);

    data_writer
      .write(data2, None)
      .expect("Unable to write data");

    info!("writerResult:  {:?}", write_result);
    let write_result = data_writer.write(data3, None);

    thread::sleep(std::time::Duration::from_millis(100));
    info!("writerResult:  {:?}", write_result);
  }
}<|MERGE_RESOLUTION|>--- conflicted
+++ resolved
@@ -1075,12 +1075,7 @@
   fn handle_repair_data_send_worker(&mut self, reader_proxy: &mut RtpsReaderProxy) {
     // Note: The reader_proxy is now removed from readers map
     let reader_guid = reader_proxy.remote_reader_guid;
-<<<<<<< HEAD
-    let mut partial_message =
-      MessageBuilder::new().dst_submessage(self.endianness, reader_guid.prefix);
-=======
-
->>>>>>> 9f6f2883
+
     debug!(
       "Repair data send to {reader_guid:?} due to ACKNACK. ReaderProxy Unsent changes: {:?}",
       reader_proxy.unsent_changes_debug()
@@ -1088,33 +1083,6 @@
 
     if let Some(unsent_sn) = reader_proxy.first_unsent_change() {
       // There are unsent changes.
-<<<<<<< HEAD
-      if let Some(timestamp) = self.sequence_number_to_instant(unsent_sn) {
-        // Try to find the cache change from topic cache
-        if let Some(cache_change) = self.acquire_the_topic_cache_guard().get_change(&timestamp) {
-          // CacheChange found, check if we can send it in one piece (i.e. DATA)
-          if cache_change.data_value.payload_size() <= self.data_max_size_serialized {
-            // if there was a source timestamp, add that
-            let ts = cache_change.write_options.source_timestamp();
-            partial_message = if ts.is_some() {
-              partial_message.ts_msg(self.endianness, ts)
-            } else {
-              partial_message
-            };
-            // construct DATA submessage
-            partial_message = partial_message.data_msg(
-              cache_change,
-              reader_guid.entity_id, // reader
-              self.my_guid,          // writer
-              self.endianness,
-              self.security_plugins.as_ref(),
-            );
-            // TODO: Here we are cloning the entire payload. We need to rewrite
-            // the transmit path to avoid copying.
-            sending_data = true;
-          } else {
-            // Large data: arrange DATAFRAGs to be sent
-=======
       let mut no_longer_relevant: BTreeSet<SequenceNumber> = BTreeSet::new();
 
       // If we have set the reader as pending GAP for the unsent sequence number,
@@ -1134,7 +1102,6 @@
 
           if data_was_fragmented {
             // Mark the reader as having requested all frags
->>>>>>> 9f6f2883
             let (num_frags, _frag_size) =
               self.num_frags_and_frag_size(cc.data_value.payload_size());
             reader_proxy.mark_all_frags_requested(unsent_sn, num_frags);
